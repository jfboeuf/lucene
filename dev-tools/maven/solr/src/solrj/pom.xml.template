<project xmlns="http://maven.apache.org/POM/4.0.0"
         xmlns:xsi="http://www.w3.org/2001/XMLSchema-instance"
         xsi:schemaLocation="http://maven.apache.org/POM/4.0.0 http://maven.apache.org/maven-v4_0_0.xsd">
  <!--
    Licensed to the Apache Software Foundation (ASF) under one
    or more contributor license agreements.  See the NOTICE file
    distributed with this work for additional information
    regarding copyright ownership.  The ASF licenses this file
    to you under the Apache License, Version 2.0 (the
    "License"); you may not use this file except in compliance
    with the License.  You may obtain a copy of the License at

    http://www.apache.org/licenses/LICENSE-2.0

    Unless required by applicable law or agreed to in writing,
    software distributed under the License is distributed on an
    "AS IS" BASIS, WITHOUT WARRANTIES OR CONDITIONS OF ANY
    KIND, either express or implied.  See the License for the
    specific language governing permissions and limitations
    under the License.
  -->
  <modelVersion>4.0.0</modelVersion>
  <parent>
    <groupId>org.apache.solr</groupId>
    <artifactId>solr-parent</artifactId>
    <version>@version@</version>
    <relativePath>../../pom.xml</relativePath>
  </parent>
  <groupId>org.apache.solr</groupId>
  <artifactId>solr-solrj</artifactId>
  <packaging>jar</packaging>
  <name>Apache Solr Solrj</name>
  <description>Apache Solr Solrj</description>
  <properties>
    <module-directory>solr/src/solrj</module-directory>
    <build-directory>../../build/solrj</build-directory>
    <tests.luceneMatchVersion>4.0</tests.luceneMatchVersion>
  </properties>
  <dependencies>
    <dependency>
      <groupId>org.apache.lucene</groupId>
      <artifactId>lucene-core</artifactId>
      <version>${project.version}</version>
    </dependency>
    <dependency>
      <groupId>org.apache.lucene</groupId>
<<<<<<< HEAD
      <artifactId>lucene-core</artifactId>
      <version>${project.version}</version>
      <scope>test</scope>
    </dependency>
    <dependency>
      <groupId>org.apache.lucene</groupId>
=======
>>>>>>> 7d236abb
      <artifactId>lucene-analyzers-common</artifactId>
      <version>${project.version}</version>
      <scope>test</scope>
    </dependency>
    <dependency>
      <groupId>org.apache.geronimo.specs</groupId>
      <artifactId>geronimo-stax-api_1.0_spec</artifactId>
    </dependency>
    <dependency>
      <groupId>org.apache.zookeeper</groupId>
      <artifactId>zookeeper</artifactId>
      <exclusions>
        <exclusion>
          <groupId>javax.jms</groupId>
          <artifactId>jms</artifactId>
        </exclusion>
        <exclusion>
          <groupId>com.sun.jmx</groupId>
          <artifactId>jmxri</artifactId>
        </exclusion>
        <exclusion>
          <groupId>com.sun.jdmk</groupId>
          <artifactId>jmxtools</artifactId>
        </exclusion>
      </exclusions>
    </dependency>
    <dependency>
      <groupId>commons-httpclient</groupId>
      <artifactId>commons-httpclient</artifactId>
    </dependency>
    <dependency>
      <groupId>commons-io</groupId>
      <artifactId>commons-io</artifactId>
    </dependency>
    <dependency>
      <groupId>org.slf4j</groupId>
      <artifactId>slf4j-api</artifactId>
    </dependency> 
  </dependencies>
  <build>
    <directory>${build-directory}</directory>
    <outputDirectory>${build-directory}</outputDirectory>
    <sourceDirectory>.</sourceDirectory>
    <testResources/>
    <plugins>
      <plugin>
        <groupId>org.codehaus.mojo</groupId>
        <artifactId>build-helper-maven-plugin</artifactId>
        <executions>
          <execution>
            <id>add-source</id>
            <phase>generate-sources</phase>
            <goals>
              <goal>add-source</goal>
            </goals>
            <configuration>
              <sources>
                <source>../common</source>
              </sources>
            </configuration>
          </execution>
        </executions>
      </plugin>
      <plugin>
        <groupId>org.apache.maven.plugins</groupId>
        <artifactId>maven-surefire-plugin</artifactId>
        <configuration>
          <!-- Solrj tests are run from the solr-core build; -->
          <!-- otherwise there would be a cyclic dependency, -->
          <!-- since Solrj's tests depend on solr-core, and  -->
          <!-- solr-core depends on Solrj.                   -->
          <skipTests>true</skipTests>
        </configuration>
      </plugin>
    </plugins>
  </build>
</project><|MERGE_RESOLUTION|>--- conflicted
+++ resolved
@@ -44,15 +44,6 @@
     </dependency>
     <dependency>
       <groupId>org.apache.lucene</groupId>
-<<<<<<< HEAD
-      <artifactId>lucene-core</artifactId>
-      <version>${project.version}</version>
-      <scope>test</scope>
-    </dependency>
-    <dependency>
-      <groupId>org.apache.lucene</groupId>
-=======
->>>>>>> 7d236abb
       <artifactId>lucene-analyzers-common</artifactId>
       <version>${project.version}</version>
       <scope>test</scope>
