--- conflicted
+++ resolved
@@ -655,34 +655,6 @@
     assertNotNull(violations);
     assertEquals(0, violations.size());
 
-<<<<<<< HEAD
-    // temporarily increase replica limit in cluster policy so that we can create a collection with 6 replicas
-    setClusterPolicyCommand = "{" +
-        " 'set-cluster-policy': [" +
-        "      {'cores':'<10', 'node':'#ANY'}," +
-        "      {'replica':'<4', 'shard': '#EACH', 'node': '#ANY'}," +
-        "      {'nodeRole':'overseer', 'replica':0}" +
-        "    ]" +
-        "}";
-    req = createAutoScalingRequest(SolrRequest.METHOD.POST, setClusterPolicyCommand);
-    response = solrClient.request(req);
-    assertEquals(response.get("result").toString(), "success");
-
-    // lets create a collection which violates the rule replicas < 2
-    CollectionAdminResponse adminResponse = CollectionAdminRequest.Create
-        .createCollection("readApiTestViolations", CONFIGSET_NAME, 1, 6)
-        .process(solrClient);
-    assertTrue(adminResponse.isSuccess());
-
-    // reset to original cluster policy which allows only 1 replica per shard per node
-    setClusterPolicyCommand = "{" +
-        " 'set-cluster-policy': [" +
-        "      {'cores':'<10', 'node':'#ANY'}," +
-        "      {'replica':'<2', 'shard': '#EACH', 'node': '#ANY'}," +
-        "      {'nodeRole':'overseer', 'replica':0}" +
-        "    ]" +
-        "}";
-=======
     String setEmptyClusterPolicyCommand = "{" +
         " 'set-cluster-policy': []" +
         "}";
@@ -712,19 +684,15 @@
     assertTrue(adminResponse.isSuccess());
 
     // reset the original cluster policy
->>>>>>> 4a9d5630
     req = createAutoScalingRequest(SolrRequest.METHOD.POST, setClusterPolicyCommand);
     response = solrClient.request(req);
     assertEquals(response.get("result").toString(), "success");
 
-<<<<<<< HEAD
-=======
     req = createAutoScalingRequest(SolrRequest.METHOD.POST, setClusterPolicyCommand);
     response = solrClient.request(req);
     assertEquals(response.get("result").toString(), "success");
 
 
->>>>>>> 4a9d5630
     // get the diagnostics output again
     req = createAutoScalingRequest(SolrRequest.METHOD.GET, "/diagnostics", null);
     response = solrClient.request(req);
