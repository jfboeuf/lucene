--- conflicted
+++ resolved
@@ -45,11 +45,7 @@
 import org.apache.lucene.util.BytesRefHash;
 import org.apache.solr.cloud.ZkController;
 import org.apache.solr.common.SolrException;
-<<<<<<< HEAD
-import org.apache.solr.common.cloud.DocCollection;
-=======
 import org.apache.solr.common.cloud.Replica;
->>>>>>> ea79c668
 import org.apache.solr.common.params.ModifiableSolrParams;
 import org.apache.solr.core.SolrConfig.UpdateHandlerInfo;
 import org.apache.solr.core.SolrCore;
@@ -126,18 +122,9 @@
     indexWriterCloseWaitsForMerges = updateHandlerInfo.indexWriterCloseWaitsForMerges;
 
     ZkController zkController = core.getCoreContainer().getZkController();
-<<<<<<< HEAD
-    if (zkController != null) {
-      DocCollection dc = zkController.getClusterState().getCollection(core.getCoreDescriptor().getCollectionName());
-      if (dc.getRealtimeReplicas() == 1) {
-        commitWithinSoftCommit = false;
-        commitTracker.setOpenSearcher(true);
-      }
-=======
     if (zkController != null && core.getCoreDescriptor().getCloudDescriptor().getReplicaType() == Replica.Type.TLOG) {
       commitWithinSoftCommit = false;
       commitTracker.setOpenSearcher(true);
->>>>>>> ea79c668
     }
 
   }
@@ -168,43 +155,6 @@
   }
 
   @Override
-<<<<<<< HEAD
-  public void initializeMetrics(SolrMetricManager manager, String registry, String scope) {
-    commitCommands = manager.meter(this, registry, "commits", getCategory().toString(), scope);
-    manager.registerGauge(this, registry, () -> commitTracker.getCommitCount(), true, "autoCommits", getCategory().toString(), scope);
-    manager.registerGauge(this, registry, () -> softCommitTracker.getCommitCount(), true, "softAutoCommits", getCategory().toString(), scope);
-    if (commitTracker.getDocsUpperBound() > 0) {
-      manager.registerGauge(this, registry, () -> commitTracker.getDocsUpperBound(), true, "autoCommitMaxDocs",
-          getCategory().toString(), scope);
-    }
-    if (commitTracker.getTimeUpperBound() > 0) {
-      manager.registerGauge(this, registry, () -> "" + commitTracker.getTimeUpperBound() + "ms", true, "autoCommitMaxTime",
-          getCategory().toString(), scope);
-    }
-    if (softCommitTracker.getDocsUpperBound() > 0) {
-      manager.registerGauge(this, registry, () -> softCommitTracker.getDocsUpperBound(), true, "softAutoCommitMaxDocs",
-          getCategory().toString(), scope);
-    }
-    if (softCommitTracker.getTimeUpperBound() > 0) {
-      manager.registerGauge(this, registry, () -> "" + softCommitTracker.getTimeUpperBound() + "ms", true, "softAutoCommitMaxTime",
-          getCategory().toString(), scope);
-    }
-    optimizeCommands = manager.meter(this, registry, "optimizes", getCategory().toString(), scope);
-    rollbackCommands = manager.meter(this, registry, "rollbacks", getCategory().toString(), scope);
-    splitCommands = manager.meter(this, registry, "splits", getCategory().toString(), scope);
-    mergeIndexesCommands = manager.meter(this, registry, "merges", getCategory().toString(), scope);
-    expungeDeleteCommands = manager.meter(this, registry, "expungeDeletes", getCategory().toString(), scope);
-    manager.registerGauge(this, registry, () -> numDocsPending.longValue(), true, "docsPending", getCategory().toString(), scope);
-    manager.registerGauge(this, registry, () -> addCommands.longValue(), true, "adds", getCategory().toString(), scope);
-    manager.registerGauge(this, registry, () -> deleteByIdCommands.longValue(), true, "deletesById", getCategory().toString(), scope);
-    manager.registerGauge(this, registry, () -> deleteByQueryCommands.longValue(), true, "deletesByQuery", getCategory().toString(), scope);
-    manager.registerGauge(this, registry, () -> numErrors.longValue(), true, "errors", getCategory().toString(), scope);
-
-    addCommandsCumulative = manager.meter(this, registry, "cumulativeAdds", getCategory().toString(), scope);
-    deleteByIdCommandsCumulative = manager.meter(this, registry, "cumulativeDeletesById", getCategory().toString(), scope);
-    deleteByQueryCommandsCumulative = manager.meter(this, registry, "cumulativeDeletesByQuery", getCategory().toString(), scope);
-    numErrorsCumulative = manager.meter(this, registry, "cumulativeErrors", getCategory().toString(), scope);
-=======
   public void initializeMetrics(SolrMetricManager manager, String registryName, String scope) {
     this.registry = manager.registry(registryName);
     commitCommands = manager.meter(this, registryName, "commits", getCategory().toString(), scope);
@@ -241,7 +191,6 @@
     deleteByIdCommandsCumulative = manager.meter(this, registryName, "cumulativeDeletesById", getCategory().toString(), scope);
     deleteByQueryCommandsCumulative = manager.meter(this, registryName, "cumulativeDeletesByQuery", getCategory().toString(), scope);
     numErrorsCumulative = manager.meter(this, registryName, "cumulativeErrors", getCategory().toString(), scope);
->>>>>>> ea79c668
   }
 
   private void deleteAll() throws IOException {
@@ -297,11 +246,7 @@
       cmd.overwrite = false;
     }
     try {
-<<<<<<< HEAD
-      if ( (cmd.getFlags() & UpdateCommand.IGNORE_INDEXWRITER) != 0) {
-=======
       if ((cmd.getFlags() & UpdateCommand.IGNORE_INDEXWRITER) != 0) {
->>>>>>> ea79c668
         if (ulog != null) ulog.add(cmd);
         return 1;
       }
@@ -477,11 +422,7 @@
     deleteByIdCommands.increment();
     deleteByIdCommandsCumulative.mark();
 
-<<<<<<< HEAD
-    if ( (cmd.getFlags() & UpdateCommand.IGNORE_INDEXWRITER) != 0 ) {
-=======
     if ((cmd.getFlags() & UpdateCommand.IGNORE_INDEXWRITER) != 0 ) {
->>>>>>> ea79c668
       if (ulog != null) ulog.delete(cmd);
       return;
     }
@@ -545,11 +486,7 @@
     deleteByQueryCommandsCumulative.mark();
     boolean madeIt=false;
     try {
-<<<<<<< HEAD
-      if ( (cmd.getFlags() & UpdateCommand.IGNORE_INDEXWRITER) != 0) {
-=======
       if ((cmd.getFlags() & UpdateCommand.IGNORE_INDEXWRITER) != 0) {
->>>>>>> ea79c668
         if (ulog != null) ulog.deleteByQuery(cmd);
         madeIt = true;
         return;
