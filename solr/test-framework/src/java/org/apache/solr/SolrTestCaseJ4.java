--- conflicted
+++ resolved
@@ -167,7 +167,6 @@
   @SuppressWarnings("unused")
   private static void beforeClass() {
     String cname = getSimpleClassName();
-<<<<<<< HEAD
     
     LEAVE_TEST_TMP_DIR_ANNOTATION = RandomizedContext.current().getTargetClass()
         .isAnnotationPresent(SuppressTempDirCleanUp.class);
@@ -177,12 +176,6 @@
     initCoreDataDir = TestUtil.createTempDir("solrtest-" + cname, rootTmpDir, ensureClosed);
 
     System.err.println("Creating dataDir: " + initCoreDataDir.getAbsolutePath());
-=======
-    dataDir = new File(TEMP_DIR,
-            "solrtest-" + cname + "-" + System.currentTimeMillis());
-    dataDir.mkdirs();
-    System.err.println("Creating dataDir: " + dataDir.getAbsolutePath());
->>>>>>> f99edee7
     
     System.setProperty("jetty.testMode", "true");
     System.setProperty("enable.update.log", usually() ? "true" : "false");
@@ -215,7 +208,6 @@
       coreName = ConfigSolrXmlOld.DEFAULT_DEFAULT_CORE_NAME;
     } finally {
       try {
-<<<<<<< HEAD
 
         if (LEAVE_TEST_TMP_DIR) {
           System.err
@@ -233,22 +225,6 @@
             } else {
               // TODO: do we want to fail here with this message? Is the test framework
               // fail that should happen better?
-=======
-        boolean skip = Boolean.getBoolean("solr.test.leavedatadir");
-        if (skip) {
-          System.err
-              .println("NOTE: per solr.test.leavedatadir, dataDir will not be removed: "
-                  + dataDir.getAbsolutePath());
-        } else {
-          
-          if (dataDir != null && dataDir.exists() && !recurseDelete(dataDir)) {
-            String msg = "!!!! WARNING: best effort to remove "
-                + dataDir.getAbsolutePath() + " FAILED !!!!!";
-            if (RandomizedContext.current().getTargetClass()
-                .isAnnotationPresent(SuppressTempDirCleanUp.class)) {
-              System.err.println(msg);
-            } else {
->>>>>>> f99edee7
               fail(msg);
             }
           }
@@ -660,11 +636,7 @@
 
   public static CoreContainer createDefaultCoreContainer(String solrHome) {
     testSolrHome = checkNotNull(solrHome);
-<<<<<<< HEAD
     h = new TestHarness("collection1", initCoreDataDir.getAbsolutePath(), "solrconfig.xml", "schema.xml");
-=======
-    h = new TestHarness("collection1", dataDir.getAbsolutePath(), "solrconfig.xml", "schema.xml");
->>>>>>> f99edee7
     lrf = h.getRequestFactory("standard", 0, 20, CommonParams.VERSION, "2.2");
     return h.getCoreContainer();
   }
