package org.apache.lucene.index;

/**
 * Licensed to the Apache Software Foundation (ASF) under one or more
 * contributor license agreements.  See the NOTICE file distributed with
 * this work for additional information regarding copyright ownership.
 * The ASF licenses this file to You under the Apache License, Version 2.0
 * (the "License"); you may not use this file except in compliance with
 * the License.  You may obtain a copy of the License at
 *
 *     http://www.apache.org/licenses/LICENSE-2.0
 *
 * Unless required by applicable law or agreed to in writing, software
 * distributed under the License is distributed on an "AS IS" BASIS,
 * WITHOUT WARRANTIES OR CONDITIONS OF ANY KIND, either express or implied.
 * See the License for the specific language governing permissions and
 * limitations under the License.
 */

import java.io.IOException;
import java.util.Arrays;
import java.util.HashSet;

import org.apache.lucene.analysis.MockAnalyzer;
import org.apache.lucene.document.Document;
import org.apache.lucene.document.Field;
import org.apache.lucene.document.Field.Store;
import org.apache.lucene.index.codecs.CodecProvider;
import org.apache.lucene.index.codecs.FieldsConsumer;
import org.apache.lucene.index.codecs.FieldsProducer;
import org.apache.lucene.index.codecs.PostingsConsumer;
import org.apache.lucene.index.codecs.TermsConsumer;
import org.apache.lucene.index.codecs.mocksep.MockSepCodec;
import org.apache.lucene.search.DocIdSetIterator;
import org.apache.lucene.search.IndexSearcher;
import org.apache.lucene.search.PhraseQuery;
import org.apache.lucene.search.Query;
import org.apache.lucene.search.ScoreDoc;
import org.apache.lucene.store.Directory;
import org.apache.lucene.util.BytesRef;
import org.apache.lucene.util.LuceneTestCase;
import org.apache.lucene.util.Version;

// TODO: test multiple codecs here?

// TODO
//   - test across fields
//   - fix this test to run once for all codecs
//   - make more docs per term, to test > 1 level skipping
//   - test all combinations of payloads/not and omitTF/not
//   - test w/ different indexDivisor
//   - test field where payload length rarely changes
//   - 0-term fields
//   - seek/skip to same term/doc i'm already on
//   - mix in deleted docs
//   - seek, skip beyond end -- assert returns false
//   - seek, skip to things that don't exist -- ensure it
//     goes to 1 before next one known to exist
//   - skipTo(term)
//   - skipTo(doc)
public class TestCodecs extends LuceneTestCase {
  private static String[] fieldNames = new String[] {"one", "two", "three", "four"};

  private final static int NUM_TEST_ITER = 20 * RANDOM_MULTIPLIER;
  private final static int NUM_TEST_THREADS = 3;
  private final static int NUM_FIELDS = 4;
  private final static int NUM_TERMS_RAND = 50; // must be > 16 to test skipping
  private final static int DOC_FREQ_RAND = 500; // must be > 16 to test skipping
  private final static int TERM_DOC_FREQ_RAND = 20;

  // start is inclusive and end is exclusive
  public int nextInt(final int start, final int end) {
    return start + random.nextInt(end-start);
  }

  private int nextInt(final int lim) {
    return random.nextInt(lim);
  }

  char[] getRandomText() {

    final int len = 1+this.nextInt(10);
    final char[] buffer = new char[len+1];
    for(int i=0;i<len;i++) {
      buffer[i] = (char) this.nextInt(97, 123);
      /*
      final int t = nextInt(5);
      if (0 == t && i < len-1) {
        // Make a surrogate pair
        // High surrogate
        buffer[i++] = (char) nextInt(0xd800, 0xdc00);
        // Low surrogate
        buffer[i] = (char) nextInt(0xdc00, 0xe000);
      } else if (t <= 1)
        buffer[i] = (char) nextInt(0x80);
      else if (2 == t)
        buffer[i] = (char) nextInt(0x80, 0x800);
      else if (3 == t)
        buffer[i] = (char) nextInt(0x800, 0xd800);
      else
        buffer[i] = (char) nextInt(0xe000, 0xffff);
    */
    }
    buffer[len] = 0xffff;
    return buffer;
  }

  class FieldData implements Comparable {
    final FieldInfo fieldInfo;
    final TermData[] terms;
    final boolean omitTF;
    final boolean storePayloads;

    public FieldData(final String name, final FieldInfos fieldInfos, final TermData[] terms, final boolean omitTF, final boolean storePayloads) {
      this.omitTF = omitTF;
      this.storePayloads = storePayloads;
      fieldInfos.add(name, true);
      fieldInfo = fieldInfos.fieldInfo(name);
      fieldInfo.omitTermFreqAndPositions = omitTF;
      fieldInfo.storePayloads = storePayloads;
      this.terms = terms;
      for(int i=0;i<terms.length;i++)
        terms[i].field = this;

      Arrays.sort(terms);
    }

    public int compareTo(final Object other) {
      return fieldInfo.name.compareTo(((FieldData) other).fieldInfo.name);
    }

    public void write(final FieldsConsumer consumer) throws Throwable {
      Arrays.sort(terms);
      final TermsConsumer termsConsumer = consumer.addField(fieldInfo);
      for (final TermData term : terms)
        term.write(termsConsumer);
      termsConsumer.finish();
    }
  }

  class PositionData {
    int pos;
    BytesRef payload;

    PositionData(final int pos, final BytesRef payload) {
      this.pos = pos;
      this.payload = payload;
    }
  }

  class TermData implements Comparable {
    String text2;
    final BytesRef text;
    int[] docs;
    PositionData[][] positions;
    FieldData field;

    public TermData(final String text, final int[] docs, final PositionData[][] positions) {
      this.text = new BytesRef(text);
      this.text2 = text;
      this.docs = docs;
      this.positions = positions;
    }

    public int compareTo(final Object o) {
      return text2.compareTo(((TermData) o).text2);
    }

    public void write(final TermsConsumer termsConsumer) throws Throwable {
      final PostingsConsumer postingsConsumer = termsConsumer.startTerm(text);
      for(int i=0;i<docs.length;i++) {
        final int termDocFreq;
        if (field.omitTF) {
          termDocFreq = 0;
        } else {
          termDocFreq = positions[i].length;
        }
        postingsConsumer.startDoc(docs[i], termDocFreq);
        if (!field.omitTF) {
          for(int j=0;j<positions[i].length;j++) {
            final PositionData pos = positions[i][j];
            postingsConsumer.addPosition(pos.pos, pos.payload);
          }
          postingsConsumer.finishDoc();
        }
      }
      termsConsumer.finishTerm(text, docs.length);
    }
  }

  final private static String SEGMENT = "0";

  TermData[] makeRandomTerms(final boolean omitTF, final boolean storePayloads) {
    final int numTerms = 1+this.nextInt(NUM_TERMS_RAND);
    //final int numTerms = 2;
    final TermData[] terms = new TermData[numTerms];

    final HashSet<String> termsSeen = new HashSet<String>();

    for(int i=0;i<numTerms;i++) {

      // Make term text
      char[] text;
      String text2;
      while(true) {
        text = this.getRandomText();
        text2 = new String(text, 0, text.length-1);
        if (!termsSeen.contains(text2)) {
          termsSeen.add(text2);
          break;
        }
      }

      final int docFreq = 1+this.nextInt(DOC_FREQ_RAND);
      final int[] docs = new int[docFreq];
      PositionData[][] positions;

      if (!omitTF)
        positions = new PositionData[docFreq][];
      else
        positions = null;

      int docID = 0;
      for(int j=0;j<docFreq;j++) {
        docID += this.nextInt(1, 10);
        docs[j] = docID;

        if (!omitTF) {
          final int termFreq = 1+this.nextInt(TERM_DOC_FREQ_RAND);
          positions[j] = new PositionData[termFreq];
          int position = 0;
          for(int k=0;k<termFreq;k++) {
            position += this.nextInt(1, 10);

            final BytesRef payload;
            if (storePayloads && this.nextInt(4) == 0) {
              final byte[] bytes = new byte[1+this.nextInt(5)];
              for(int l=0;l<bytes.length;l++) {
                bytes[l] = (byte) this.nextInt(255);
              }
              payload = new BytesRef(bytes);
            } else {
              payload = null;
            }

            positions[j][k] = new PositionData(position, payload);
          }
        }
      }

      terms[i] = new TermData(text2, docs, positions);
    }

    return terms;
  }

  public void testFixedPostings() throws Throwable {
    final int NUM_TERMS = 100;
    final TermData[] terms = new TermData[NUM_TERMS];
    for(int i=0;i<NUM_TERMS;i++) {
      final int[] docs = new int[] {i};
      final String text = Integer.toString(i, Character.MAX_RADIX);
      terms[i] = new TermData(text, docs, null);
    }

    final FieldInfos fieldInfos = new FieldInfos();

    final FieldData field = new FieldData("field", fieldInfos, terms, true, false);
    final FieldData[] fields = new FieldData[] {field};

    final Directory dir = newDirectory();
    this.write(fieldInfos, dir, fields);
<<<<<<< HEAD
    final SegmentInfo si = new SegmentInfo(SEGMENT, 10000, dir, false, true, CodecProvider.getDefault().getWriter(null));
=======
    final SegmentInfo si = new SegmentInfo(SEGMENT, 10000, dir, false, true, SegmentCodecs.build(fieldInfos, CodecProvider.getDefault()), fieldInfos.hasVectors());
>>>>>>> e18dcbf1
    si.setHasProx(false);

    final FieldsProducer reader = si.getSegmentCodecs().codec().fieldsProducer(new SegmentReadState(dir, si, fieldInfos, 64, IndexReader.DEFAULT_TERMS_INDEX_DIVISOR));

    final FieldsEnum fieldsEnum = reader.iterator();
    assertNotNull(fieldsEnum.next());
    final TermsEnum termsEnum = fieldsEnum.terms();

    DocsEnum docsEnum = null;
    for(int i=0;i<NUM_TERMS;i++) {
      final BytesRef term = termsEnum.next();
      assertNotNull(term);
      assertEquals(terms[i].text2, term.utf8ToString());

      // do this twice to stress test the codec's reuse, ie,
      // make sure it properly fully resets (rewinds) its
      // internal state:
      for(int iter=0;iter<2;iter++) {
        docsEnum = termsEnum.docs(null,  docsEnum);
        assertEquals(terms[i].docs[0], docsEnum.nextDoc());
        assertEquals(DocsEnum.NO_MORE_DOCS, docsEnum.nextDoc());
      }
    }
    assertNull(termsEnum.next());

    for(int i=0;i<NUM_TERMS;i++) {
      assertEquals(termsEnum.seek(new BytesRef(terms[i].text2)), TermsEnum.SeekStatus.FOUND);
    }

    assertNull(fieldsEnum.next());
    reader.close();
    dir.close();
  }

  public void testRandomPostings() throws Throwable {
    final FieldInfos fieldInfos = new FieldInfos();

    final FieldData[] fields = new FieldData[NUM_FIELDS];
    for(int i=0;i<NUM_FIELDS;i++) {
      final boolean omitTF = 0==(i%3);
      final boolean storePayloads = 1==(i%3);
      fields[i] = new FieldData(fieldNames[i], fieldInfos, this.makeRandomTerms(omitTF, storePayloads), omitTF, storePayloads);
    }

    final Directory dir = newDirectory();

    this.write(fieldInfos, dir, fields);
<<<<<<< HEAD
    final SegmentInfo si = new SegmentInfo(SEGMENT, 10000, dir, false, true, CodecProvider.getDefault().getWriter(null));
=======
    final SegmentInfo si = new SegmentInfo(SEGMENT, 10000, dir, false, true, SegmentCodecs.build(fieldInfos, CodecProvider.getDefault()), fieldInfos.hasVectors());
>>>>>>> e18dcbf1

    final FieldsProducer terms = si.getSegmentCodecs().codec().fieldsProducer(new SegmentReadState(dir, si, fieldInfos, 1024, IndexReader.DEFAULT_TERMS_INDEX_DIVISOR));

    final Verify[] threads = new Verify[NUM_TEST_THREADS-1];
    for(int i=0;i<NUM_TEST_THREADS-1;i++) {
      threads[i] = new Verify(fields, terms);
      threads[i].setDaemon(true);
      threads[i].start();
    }

    new Verify(fields, terms).run();

    for(int i=0;i<NUM_TEST_THREADS-1;i++) {
      threads[i].join();
      assert !threads[i].failed;
    }

    terms.close();
    dir.close();
  }

  public void testSepPositionAfterMerge() throws IOException {
    final Directory dir = newDirectory();
    final IndexWriterConfig config = newIndexWriterConfig(Version.LUCENE_31,
      new MockAnalyzer());
    config.setCodecProvider(new MockSepCodecs());
    final IndexWriter writer = new IndexWriter(dir, config);

    try {
      final PhraseQuery pq = new PhraseQuery();
      pq.add(new Term("content", "bbb"));
      pq.add(new Term("content", "ccc"));

      final Document doc = new Document();
      doc.add(newField("content", "aaa bbb ccc ddd", Store.NO, Field.Index.ANALYZED_NO_NORMS));

      // add document and force commit for creating a first segment
      writer.addDocument(doc);
      writer.commit();

      ScoreDoc[] results = this.search(writer, pq, 5);
      assertEquals(1, results.length);
      assertEquals(0, results[0].doc);

      // add document and force commit for creating a second segment
      writer.addDocument(doc);
      writer.commit();

      // at this point, there should be at least two segments
      results = this.search(writer, pq, 5);
      assertEquals(2, results.length);
      assertEquals(0, results[0].doc);

      writer.optimize();

      // optimise to merge the segments.
      results = this.search(writer, pq, 5);
      assertEquals(2, results.length);
      assertEquals(0, results[0].doc);
    }
    finally {
      writer.close();
      dir.close();
    }
  }

  private ScoreDoc[] search(final IndexWriter writer, final Query q, final int n) throws IOException {
    final IndexReader reader = writer.getReader();
    final IndexSearcher searcher = new IndexSearcher(reader);
    try {
      return searcher.search(q, null, n).scoreDocs;
    }
    finally {
      searcher.close();
      reader.close();
    }
  }

  public static class MockSepCodecs extends CodecProvider {

    protected MockSepCodecs() {
      this.register(new MockSepCodec());
      this.setDefaultFieldCodec("MockSep");
    }
    
  }

  private class Verify extends Thread {
    final Fields termsDict;
    final FieldData[] fields;
    volatile boolean failed;

    Verify(final FieldData[] fields, final Fields termsDict) {
      this.fields = fields;
      this.termsDict = termsDict;
    }

    @Override
    public void run() {
      try {
        this._run();
      } catch (final Throwable t) {
        failed = true;
        throw new RuntimeException(t);
      }
    }

    private void verifyDocs(final int[] docs, final PositionData[][] positions, final DocsEnum docsEnum, final boolean doPos) throws Throwable {
      for(int i=0;i<docs.length;i++) {
        final int doc = docsEnum.nextDoc();
        assertTrue(doc != DocIdSetIterator.NO_MORE_DOCS);
        assertEquals(docs[i], doc);
        if (doPos) {
          this.verifyPositions(positions[i], ((DocsAndPositionsEnum) docsEnum));
        }
      }
      assertEquals(DocIdSetIterator.NO_MORE_DOCS, docsEnum.nextDoc());
    }

    byte[] data = new byte[10];

    private void verifyPositions(final PositionData[] positions, final DocsAndPositionsEnum posEnum) throws Throwable {
      for(int i=0;i<positions.length;i++) {
        final int pos = posEnum.nextPosition();
        assertEquals(positions[i].pos, pos);
        if (positions[i].payload != null) {
          assertTrue(posEnum.hasPayload());
          if (TestCodecs.this.nextInt(3) < 2) {
            // Verify the payload bytes
            final BytesRef otherPayload = posEnum.getPayload();
            assertTrue("expected=" + positions[i].payload.toString() + " got=" + otherPayload.toString(), positions[i].payload.equals(otherPayload));
          }
        } else {
          assertFalse(posEnum.hasPayload());
        }
      }
    }

    public void _run() throws Throwable {

      for(int iter=0;iter<NUM_TEST_ITER;iter++) {
        final FieldData field = fields[TestCodecs.this.nextInt(fields.length)];
        final TermsEnum termsEnum = termsDict.terms(field.fieldInfo.name).iterator();

        // Test straight enum of the terms:
        int upto = 0;
        while(true) {
          final BytesRef term = termsEnum.next();
          if (term == null) {
            break;
          }
          assertTrue(new BytesRef(field.terms[upto++].text2).bytesEquals(term));
        }
        assertEquals(upto, field.terms.length);

        // Test random seek:
        TermData term = field.terms[TestCodecs.this.nextInt(field.terms.length)];
        TermsEnum.SeekStatus status = termsEnum.seek(new BytesRef(term.text2));
        assertEquals(status, TermsEnum.SeekStatus.FOUND);
        assertEquals(term.docs.length, termsEnum.docFreq());
        if (field.omitTF) {
          this.verifyDocs(term.docs, term.positions, termsEnum.docs(null, null), false);
        } else {
          this.verifyDocs(term.docs, term.positions, termsEnum.docsAndPositions(null, null), true);
        }

        // Test random seek by ord:
        final int idx = TestCodecs.this.nextInt(field.terms.length);
        term = field.terms[idx];
        try {
          status = termsEnum.seek(idx);
        } catch (UnsupportedOperationException uoe) {
          // ok -- skip it
          status = null;
        }
        if (status != null) {
          assertEquals(status, TermsEnum.SeekStatus.FOUND);
          assertTrue(termsEnum.term().bytesEquals(new BytesRef(term.text2)));
          assertEquals(term.docs.length, termsEnum.docFreq());
          if (field.omitTF) {
            this.verifyDocs(term.docs, term.positions, termsEnum.docs(null, null), false);
          } else {
            this.verifyDocs(term.docs, term.positions, termsEnum.docsAndPositions(null, null), true);
          }
        }

        // Test seek to non-existent terms:
        for(int i=0;i<100;i++) {
          final char[] text = TestCodecs.this.getRandomText();
          final String text2 = new String(text, 0, text.length-1) + ".";
          status = termsEnum.seek(new BytesRef(text2));
          assertTrue(status == TermsEnum.SeekStatus.NOT_FOUND ||
                     status == TermsEnum.SeekStatus.END);
        }

        // Seek to each term, backwards:
        for(int i=field.terms.length-1;i>=0;i--) {
          assertEquals(Thread.currentThread().getName() + ": field=" + field.fieldInfo.name + " term=" + field.terms[i].text2, TermsEnum.SeekStatus.FOUND, termsEnum.seek(new BytesRef(field.terms[i].text2)));
          assertEquals(field.terms[i].docs.length, termsEnum.docFreq());
        }

        // Seek to each term by ord, backwards
        for(int i=field.terms.length-1;i>=0;i--) {
          try {
            assertEquals(Thread.currentThread().getName() + ": field=" + field.fieldInfo.name + " term=" + field.terms[i].text2, TermsEnum.SeekStatus.FOUND, termsEnum.seek(i));
            assertEquals(field.terms[i].docs.length, termsEnum.docFreq());
            assertTrue(termsEnum.term().bytesEquals(new BytesRef(field.terms[i].text2)));
          } catch (UnsupportedOperationException uoe) {
          }
        }

        // Seek to non-existent empty-string term
        status = termsEnum.seek(new BytesRef(""));
        assertNotNull(status);
        assertEquals(status, TermsEnum.SeekStatus.NOT_FOUND);

        // Make sure we're now pointing to first term
        assertTrue(termsEnum.term().bytesEquals(new BytesRef(field.terms[0].text2)));

        // Test docs enum
        termsEnum.seek(new BytesRef(""));
        upto = 0;
        do {
          term = field.terms[upto];
          if (TestCodecs.this.nextInt(3) == 1) {
            final DocsEnum docs = termsEnum.docs(null, null);
            final DocsAndPositionsEnum postings = termsEnum.docsAndPositions(null, null);

            final DocsEnum docsEnum;
            if (postings != null) {
              docsEnum = postings;
            } else {
              docsEnum = docs;
            }
            int upto2 = -1;
            while(upto2 < term.docs.length-1) {
              // Maybe skip:
              final int left = term.docs.length-upto2;
              int doc;
              if (TestCodecs.this.nextInt(3) == 1 && left >= 1) {
                final int inc = 1+TestCodecs.this.nextInt(left-1);
                upto2 += inc;
                if (TestCodecs.this.nextInt(2) == 1) {
                  doc = docsEnum.advance(term.docs[upto2]);
                  assertEquals(term.docs[upto2], doc);
                } else {
                  doc = docsEnum.advance(1+term.docs[upto2]);
                  if (doc == DocIdSetIterator.NO_MORE_DOCS) {
                    // skipped past last doc
                    assert upto2 == term.docs.length-1;
                    break;
                  } else {
                    // skipped to next doc
                    assert upto2 < term.docs.length-1;
                    if (doc >= term.docs[1+upto2]) {
                      upto2++;
                    }
                  }
                }
              } else {
                doc = docsEnum.nextDoc();
                assertTrue(doc != -1);
                upto2++;
              }
              assertEquals(term.docs[upto2], doc);
              if (!field.omitTF) {
                assertEquals(term.positions[upto2].length, docsEnum.freq());
                if (TestCodecs.this.nextInt(2) == 1) {
                  this.verifyPositions(term.positions[upto2], postings);
                }
              }
            }

            assertEquals(DocIdSetIterator.NO_MORE_DOCS, docsEnum.nextDoc());
          }
          upto++;

        } while (termsEnum.next() != null);

        assertEquals(upto, field.terms.length);
      }
    }
  }

  private void write(final FieldInfos fieldInfos, final Directory dir, final FieldData[] fields) throws Throwable {

    final int termIndexInterval = this.nextInt(13, 27);
    final SegmentCodecs codecInfo = SegmentCodecs.build(fieldInfos, CodecProvider.getDefault());
    final SegmentWriteState state = new SegmentWriteState(null, dir, SEGMENT, fieldInfos, 10000, termIndexInterval, codecInfo);

<<<<<<< HEAD
    final SegmentWriteState state = new SegmentWriteState(null, dir, SEGMENT, fieldInfos, 10000, termIndexInterval,
                                                    CodecProvider.getDefault());

    final FieldsConsumer consumer = state.codec.fieldsConsumer(state);
=======
    final FieldsConsumer consumer = state.segmentCodecs.codec().fieldsConsumer(state);
>>>>>>> e18dcbf1
    Arrays.sort(fields);
    for (final FieldData field : fields) {
      field.write(consumer);
    }
    consumer.close();
  }
}<|MERGE_RESOLUTION|>--- conflicted
+++ resolved
@@ -270,11 +270,7 @@
 
     final Directory dir = newDirectory();
     this.write(fieldInfos, dir, fields);
-<<<<<<< HEAD
-    final SegmentInfo si = new SegmentInfo(SEGMENT, 10000, dir, false, true, CodecProvider.getDefault().getWriter(null));
-=======
     final SegmentInfo si = new SegmentInfo(SEGMENT, 10000, dir, false, true, SegmentCodecs.build(fieldInfos, CodecProvider.getDefault()), fieldInfos.hasVectors());
->>>>>>> e18dcbf1
     si.setHasProx(false);
 
     final FieldsProducer reader = si.getSegmentCodecs().codec().fieldsProducer(new SegmentReadState(dir, si, fieldInfos, 64, IndexReader.DEFAULT_TERMS_INDEX_DIVISOR));
@@ -322,11 +318,7 @@
     final Directory dir = newDirectory();
 
     this.write(fieldInfos, dir, fields);
-<<<<<<< HEAD
-    final SegmentInfo si = new SegmentInfo(SEGMENT, 10000, dir, false, true, CodecProvider.getDefault().getWriter(null));
-=======
     final SegmentInfo si = new SegmentInfo(SEGMENT, 10000, dir, false, true, SegmentCodecs.build(fieldInfos, CodecProvider.getDefault()), fieldInfos.hasVectors());
->>>>>>> e18dcbf1
 
     final FieldsProducer terms = si.getSegmentCodecs().codec().fieldsProducer(new SegmentReadState(dir, si, fieldInfos, 1024, IndexReader.DEFAULT_TERMS_INDEX_DIVISOR));
 
@@ -411,7 +403,7 @@
       this.register(new MockSepCodec());
       this.setDefaultFieldCodec("MockSep");
     }
-    
+
   }
 
   private class Verify extends Thread {
@@ -617,14 +609,7 @@
     final SegmentCodecs codecInfo = SegmentCodecs.build(fieldInfos, CodecProvider.getDefault());
     final SegmentWriteState state = new SegmentWriteState(null, dir, SEGMENT, fieldInfos, 10000, termIndexInterval, codecInfo);
 
-<<<<<<< HEAD
-    final SegmentWriteState state = new SegmentWriteState(null, dir, SEGMENT, fieldInfos, 10000, termIndexInterval,
-                                                    CodecProvider.getDefault());
-
-    final FieldsConsumer consumer = state.codec.fieldsConsumer(state);
-=======
     final FieldsConsumer consumer = state.segmentCodecs.codec().fieldsConsumer(state);
->>>>>>> e18dcbf1
     Arrays.sort(fields);
     for (final FieldData field : fields) {
       field.write(consumer);
